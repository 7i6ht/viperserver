// This Source Code Form is subject to the terms of the Mozilla Public
// License, v. 2.0. If a copy of the MPL was not distributed with this
// file, You can obtain one at http://mozilla.org/MPL/2.0/.
//
// Copyright (c) 2011-2020 ETH Zurich.

// Import general settings from Silver, Silicon and Carbon
lazy val silver = project in file("silver")
lazy val silicon = project in file("silicon")
lazy val carbon = project in file("carbon")

lazy val common = (project in file("common"))

// Viper Server specific project settings
lazy val server = (project in file("."))
    .dependsOn(silver % "compile->compile;test->test")
    .dependsOn(silicon % "compile->compile;test->test")
    .dependsOn(carbon % "compile->compile;test->test")
    .dependsOn(common)
    .aggregate(common)
    .enablePlugins(JavaAppPackaging)
    .settings(
        // General settings
        name := "ViperServer",
        organization := "viper",
        version := "1.1-SNAPSHOT",

        // Fork test to a different JVM than SBT's, avoiding SBT's classpath interfering with
        // classpath used by Scala's reflection.
        Test / fork := true,

        libraryDependencies += "net.liftweb" %% "lift-json" % "3.5.0",
        libraryDependencies += "com.typesafe.akka" %% "akka-actor" % "2.6.10",
        libraryDependencies += "com.typesafe.akka" %% "akka-http-spray-json" % "10.2.1",
        libraryDependencies += "com.typesafe.akka" %% "akka-stream" % "2.6.10",
        libraryDependencies += "com.typesafe.akka" %% "akka-stream-testkit" % "2.6.10" % Test,
        libraryDependencies += "com.typesafe.akka" %% "akka-http-testkit" % "10.2.1" % Test,
        libraryDependencies += "org.eclipse.lsp4j" % "org.eclipse.lsp4j" % "0.8.1", // Java implementation of language server protocol

        // Run settings
        run / javaOptions += "-Xss128m",

        // Test settings
        Test / parallelExecution := false,

        // Assembly settings
        assembly / assemblyJarName := "viperserver.jar",                // JAR filename
        assembly / mainClass := Some("viper.server.ViperServerRunner"), // Define JAR's entry point
        assembly / test := {},                                          // Prevent testing before packaging
        assembly / assemblyMergeStrategy := {
            case LogbackConfigurationFilePattern() => MergeStrategy.first
            case PathList("viper", "silicon", "BuildInfo$.class") => MergeStrategy.first
            case x =>
                val fallbackStrategy = (assembly / assemblyMergeStrategy).value
                fallbackStrategy(x)
        },

        // Test settings
        // [2020-10-12 MS]
        //   When assembling a fat test JAR (test:assembly), the files under
        //   src/test don't end up in the JAR if the next line is missing.
        //   I'm not sure why that is, or why exactly the next line helps.
        //   To be investigated.
        // [2021-03-22 LA]
        //  If the following line is missing, viperserver-test.jar will not even
        //  be created.
        inConfig(Test)(baseAssemblySettings),
        Test / assembly / assemblyJarName := "viperserver-test.jar",
        Test / assembly / test := {},
        Test / assembly / assemblyMergeStrategy := {
          case LogbackConfigurationFilePattern() => MergeStrategy.discard
          case n if n.startsWith("LICENSE.txt") => MergeStrategy.discard
          case x =>
            val fallbackStrategy = (assembly / assemblyMergeStrategy).value
            fallbackStrategy(x)
        }
    )

<<<<<<< HEAD

enablePlugins(JavaAppPackaging)
=======
lazy val LogbackConfigurationFilePattern = """logback.*?\.xml""".r
>>>>>>> 287d88da
<|MERGE_RESOLUTION|>--- conflicted
+++ resolved
@@ -76,9 +76,4 @@
         }
     )
 
-<<<<<<< HEAD
-
-enablePlugins(JavaAppPackaging)
-=======
-lazy val LogbackConfigurationFilePattern = """logback.*?\.xml""".r
->>>>>>> 287d88da
+lazy val LogbackConfigurationFilePattern = """logback.*?\.xml""".r