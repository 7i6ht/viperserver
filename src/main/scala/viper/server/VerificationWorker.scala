--- conflicted
+++ resolved
@@ -276,7 +276,6 @@
           Failure(f.errors.filter { e => !e.cached }))
     }
 
-<<<<<<< HEAD
     if (_frontend.config.ideModeAdvanced()) {
 
       _frontend.verifier match {
@@ -290,10 +289,6 @@
           _frontend.logger.error(s"Expected backend to be 'Silicon' in ideModeAdvanced, but was '${other.name}', not " +
             s"sending execution trace report.")
       }
-=======
-    if (SymbExLogger.enabled) {
-      _frontend.reporter.report(PongMessage("<Stub SymbExLoggerReport>"))
->>>>>>> c9bc649d
     }
   }
 
