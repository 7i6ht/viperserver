/**
  * This Source Code Form is subject to the terms of the Mozilla Public
  * License, v. 2.0. If a copy of the MPL was not distributed with this
  * file, You can obtain one at http://mozilla.org/MPL/2.0/.
  *
  * Copyright (c) 2011-2019 ETH Zurich.
  */

package viper.server

import java.nio.file.Paths

import scala.collection.mutable.ListBuffer
import akka.actor.ActorRef
import ch.qos.logback.classic.Logger
import viper.carbon.CarbonFrontend
import viper.silicon.SiliconFrontend
import viper.silver.ast.{Position, _}
import viper.silver.frontend.{DefaultStates, SilFrontend}
import viper.silver.reporter
import viper.silver.reporter.{Reporter, _}
import viper.silver.verifier.errors._
import viper.silver.verifier.{AbstractVerificationError, _}
import viper.silver.verifier.VerificationResult

import scala.language.postfixOps



// Implementation of the Reporter interface used by the backend.
class ActorReporter(private val actor_ref: ActorRef, private val rep: Option[Reporter], val tag: String)
  extends viper.silver.reporter.Reporter {

  val name = s"ViperServer_$tag"

  // sends report msg to attached reporter Actor
  def report(msg: reporter.Message): Unit = {
<<<<<<< HEAD
    //        println(s"ActorReporter reporting >>> ${msg}")
    actor_ref ! ReporterActor.ServerReport(msg)
=======
    //println(s"ActorReporter reporting >>> ${msg}")
    actor_ref ! ReporterProtocol.ServerReport(msg)

    rep match {
      case Some(reporter) => reporter.report(msg)
      case None =>
    }
>>>>>>> 039bf326
  }
}

class ViperServerException extends Exception

case class ViperServerWrongTypeException(name: String) extends ViperServerException {
  override def toString: String = s"Verification backend (<: SilFrontend) `$name`."
}

case class ViperServerBackendNotFoundException(name: String) extends ViperServerException {
  override def toString: String = s"Verification backend (<: SilFrontend) `$name` could not be found."
}

case class ViperServerPreparationException(name: String) extends ViperServerException {
  override def toString: String = s"Verification backend (<: SilFrontend) `$name` could not be prepared."
}



class VerificationWorker(private val reporterActor: ActorRef,
                         private val logger: Logger,
                         private val command: List[String],
                         private val program: Option[Program],
                         private val reporter: Option[Reporter]) extends Runnable {


  private def resolveCustomBackend(clazzName: String, rep: Reporter): Option[SilFrontend] = {
    (try {
      val constructor = Class.forName(clazzName).getConstructor(
        classOf[viper.silver.reporter.Reporter],
        classOf[ch.qos.logback.classic.Logger])
      Some(constructor.newInstance(rep, logger))
    }catch {
      case e: ClassNotFoundException => None
    })
    match {
      case Some(instance) if instance.isInstanceOf[SilFrontend] =>
        Some(instance.asInstanceOf[SilFrontend])
      case Some(instance) =>
        throw ViperServerWrongTypeException(instance.getClass.getName)
      case _ =>
        throw ViperServerBackendNotFoundException(clazzName)
    }
  }

  private var backend: ViperBackend = _

  private var _backendName: String = _
  def backendName: String = _backendName

  private var _result: Option[VerificationResult] = None
  def result: Option[VerificationResult] = _result

  def run(): Unit = {
    try {
      command match {
        case "silicon" :: args =>
          _backendName = "silicon"
          logger.info("Creating new Silicon verification backend.")   
          backend = new ViperBackend(new SiliconFrontend(new ActorReporter(reporterActor, reporter, "silicon"), logger))
          _result = backend.execute(args, program)
        case "carbon" :: args =>
          _backendName = "carbon"
          logger.info("Creating new Carbon verification backend.")
          backend = new ViperBackend(new CarbonFrontend(new ActorReporter(reporterActor, reporter, "carbon"), logger))
          _result = backend.execute(args, program)
        case custom :: args =>
          _backendName = custom
          logger.info(s"Creating new verification backend based on class $custom.")
          backend = new ViperBackend(resolveCustomBackend(custom, new ActorReporter(reporterActor, reporter, custom)).get)
          _result = backend.execute(args, program)
        case args =>
          logger.error("invalid arguments: ${args.toString}",
            "You need to specify the verification backend, e.g., `silicon [args]`")
      }
    }catch {
      case _: InterruptedException =>
      case _: java.nio.channels.ClosedByInterruptException =>
      case e: Throwable =>
        reporter match {
          case Some(rep) => rep.report(ExceptionReport(e))
          case None =>
        }
        reporterActor ! ReporterProtocol.ServerReport(ExceptionReport(e))
        logger.trace(s"Creation/Execution of the verification backend ${if (backend == null) "<null>" else backend.toString} resulted in exception.", e)
    }finally {
      try {
        backend.stop()
      }catch {
        case e: Throwable =>
          logger.trace(s"Stopping the verification backend ${if (backend == null) "<null>" else backend.toString} resulted in exception.", e)
      }
    }
    if (backend != null) {
      logger.info(s"The command `${command.mkString(" ")}` has been executed.")
<<<<<<< HEAD
      //            println(s"The command `${command.mkString(" ")}` has been executed.")
      //tell attached reporter actor that everything went well
      //will allow Reporter Actor in Viperserver to return success msg
      reporter ! ReporterActor.FinalServerReport(true)
=======
      reporterActor ! ReporterProtocol.FinalServerReport(true)
>>>>>>> 039bf326
    } else {
      logger.error(s"The command `${command.mkString(" ")}` did not result in initialization of verification backend.")
      reporterActor ! ReporterProtocol.FinalServerReport(false)
    }

    result match {
      case Some(res) => reporterActor ! ReporterProtocol.CompleteOverallResult(res)
      case None => reporterActor ! ReporterProtocol.FailOverallResult(ViperServerPreparationException(backendName))
    }
  }
}

class ViperBackend(private val _frontend: SilFrontend, private val _ast: Option[Program] = None) {

  override def toString: String = {
    if ( _frontend.verifier == null )
      s"ViperBackend( ${_frontend.getClass.getName} /with uninitialized verifier/ )"
    else
      s"ViperBackend( ${_frontend.verifier.name} )"
  }

  private def collectDefinitions(program: Program): List[Definition] = {
    (program.members.collect {
      case t: Method =>
        (Definition(t.name, "Method", t.pos) +: (t.pos match {
          case p: AbstractSourcePosition =>
            t.formalArgs.map { arg => Definition(arg.name, "Argument", arg.pos, Some(p)) } ++
              t.formalReturns.map { arg => Definition(arg.name, "Return", arg.pos, Some(p)) }
          case _ => Seq()
        })) ++ t.deepCollectInBody {
          case scope: Scope with Positioned =>
            scope.pos match {
              case p: AbstractSourcePosition =>
                scope.scopedDecls.map { local_decl => Definition(local_decl.name, "Local", local_decl.pos, Some(p)) }
              case _ => Seq()
            }
        }.flatten

      case t: Function =>
        (Definition(t.name, "Function", t.pos) +: (t.pos match {
          case p: AbstractSourcePosition =>
            t.formalArgs.map { arg => Definition(arg.name, "Argument", arg.pos, Some(p)) }
          case _ => Seq()
        })) ++ (t.body match {
          case Some(exp) =>
            exp.deepCollect {
              case scope:Scope with Positioned =>
                scope.pos match {
                  case p: AbstractSourcePosition =>
                    scope.scopedDecls.map { local_decl => Definition(local_decl.name, "Local", local_decl.pos, Some(p)) }
                  case _ => Seq()
                }
            } flatten
          case _ => Seq()
        })

      case t: Predicate =>
        (Definition(t.name, "Predicate", t.pos) +: (t.pos match {
          case p: AbstractSourcePosition =>
            t.formalArgs.map { arg => Definition(arg.name, "Argument", arg.pos, Some(p)) }
          case _ => Seq()
        })) ++ (t.body match {
          case Some(exp) =>
            exp.deepCollect {
              case scope:Scope with Positioned =>
                scope.pos match {
                  case p: AbstractSourcePosition =>
                    scope.scopedDecls.map { local_decl => Definition(local_decl.name, "Local", local_decl.pos, Some(p)) }
                  case _ => Seq()
                }
            } flatten
          case _ => Seq()
        })

      case t: Domain =>
        (Definition(t.name, "Domain", t.pos) +: (t.pos match {
          case p: AbstractSourcePosition =>
            t.functions.flatMap { func =>
              Definition(func.name, "Function", func.pos, Some(p)) +: (func.pos match {
                case func_p: AbstractSourcePosition =>
                  func.formalArgs.map { arg => Definition(arg.name, "Argument", arg.pos, Some(func_p)) }
                case _ => Seq()
              })
            } ++ t.axioms.flatMap { ax =>
              Definition(if (ax.isInstanceOf[NamedDomainAxiom]) ax.asInstanceOf[NamedDomainAxiom].name else "", "Axiom", ax.pos, Some(p)) +: (ax.pos match {
                case ax_p: AbstractSourcePosition =>
                  ax.exp.deepCollect {
                    case scope:Scope with Positioned =>
                      scope.pos match {
                        case p: AbstractSourcePosition =>
                          scope.scopedDecls.map { local_decl => Definition(local_decl.name, "Local", local_decl.pos, Some(p)) }
                        case _ => Seq()
                      }
                  } flatten
                case _ => Seq()
              }) }
          case _ => Seq()
        })) ++ Seq()

      case t: Field =>
        Seq(Definition(t.name, "Field", t.pos))

    } flatten) toList
  }
  private def countInstances(p: Program): Map[String, Int] = p.members.groupBy({
    case m: Method => "method"
    case fu: Function => "function"
    case p: Predicate => "predicate"
    case d: Domain => "domain"
    case fi: Field => "field"
    case _ => "other"
  }).mapValues(_.size)

  //Executes backend functionality
  def execute(args: Seq[String]) {
    _ast match {
      case None =>
        executeOnViperFile(args)
      case Some(program) =>
        executeOnAst(args, program)
    }
  }

  private def executeOnAst(args: Seq[String], prog: Program) {
    _frontend.setStartTime()
    _frontend.setVerifier( _frontend.createVerifier(args.mkString(" ")) )
    if (!_frontend.prepare(args)) return

    _frontend.init( _frontend.verifier )

    //Can we assume there are no errors stored in _frontend, as we start the process here with a valid ast?
    //		if (_frontend.errors.nonEmpty) {
    //			_frontend.setState( DefaultStates.Verification )
    //		} else {
    //
    //		}

    val stats = countInstances(prog)
    _frontend.reporter.report(ProgramOutlineReport(prog.members.toList))
    _frontend.reporter.report(StatisticsReport(
      stats.getOrElse("method", 0),
      stats.getOrElse("function", 0),
      stats.getOrElse("predicate", 0),
      stats.getOrElse("domain", 0),
      stats.getOrElse("field", 0)
    ))
    _frontend.reporter.report(ProgramDefinitionsReport(collectDefinitions(prog)))

    val ver_result = if (_frontend.config.disableCaching()) {
      _frontend.verifier.verify(prog)
    } else {
      println("start cached verification")
      doCachedVerificationOnAst(prog)
    }
    _frontend.verifier.stop()

<<<<<<< HEAD
    // finish by reporting the overall outcome
    ver_result match {
      case Success =>
        println("ni")
        _frontend.reporter report OverallSuccessMessage(_frontend.getVerifierName, System.currentTimeMillis() - _frontend.startTime)
      // TODO: Think again about where to detect and trigger SymbExLogging
      case f@Failure(_) =>
        _frontend.reporter report OverallFailureMessage(_frontend.getVerifierName, System.currentTimeMillis() - _frontend.startTime,
          // Cached errors will be reporter as soon as they are retrieved from the cache.
          Failure(f.errors.filter { e => !e.cached }))
    }
  }

  private def executeOnViperFile(args: Seq[String]) {
=======
  private def reportProgramStats(prog: Program): Unit = {
    val stats = countInstances(prog)

    _frontend.reporter.report(ProgramOutlineReport(prog.members.toList))
    _frontend.reporter.report(StatisticsReport(
      stats.getOrElse("method", 0),
      stats.getOrElse("function", 0),
      stats.getOrElse("predicate", 0),
      stats.getOrElse("domain", 0),
      stats.getOrElse("field", 0)
    ))
    _frontend.reporter.report(ProgramDefinitionsReport(collectDefinitions(prog)))   
  }


  def execute(args: Seq[String], program: Option[Program]): Option[VerificationResult] = {
>>>>>>> 039bf326
    _frontend.setStartTime()

    // create the verifier
    _frontend.setVerifier( _frontend.createVerifier(args.mkString(" ")) )
<<<<<<< HEAD
    if (!_frontend.prepare(args)) return
=======


/*
    if (!_frontend.prepare(args)) return None
>>>>>>> 039bf326

    // initialize the translator
    _frontend.init( _frontend.verifier )

    // set the file we want to verify
<<<<<<< HEAD
    _frontend.reset(Paths.get(_frontend.config.file()))

    // run the parser, typechecker, and verifier
    _frontend.parsing()
    _frontend.semanticAnalysis()
    _frontend.translation()
    _frontend.consistencyCheck()
    if (_frontend.errors.nonEmpty) {
      _frontend.setState( DefaultStates.Verification )
    } else {
      val prog: Program = _frontend.program.get
      val stats = countInstances(prog)

      _frontend.reporter.report(ProgramOutlineReport(prog.members.toList))
      _frontend.reporter.report(StatisticsReport(
        stats.getOrElse("method", 0),
        stats.getOrElse("function", 0),
        stats.getOrElse("predicate", 0),
        stats.getOrElse("domain", 0),
        stats.getOrElse("field", 0)
      ))
      _frontend.reporter.report(ProgramDefinitionsReport(collectDefinitions(prog)))

      if (_frontend.config.disableCaching()) {
        _frontend.verification()
      } else {
        println("start cached verification")
        doCachedVerification()
=======
    _frontend.reset( Paths.get(_frontend.config.file()) )
*/
    program match {
      case Some(prog) => {
        _frontend.configureVerifier(args)

        // initialize the translator
        _frontend.init( _frontend.verifier )

        _frontend.setState( DefaultStates.ConsistencyCheck )

        // start the verifier
        _frontend.verifier.start()

        reportProgramStats(prog)

        if (_frontend.config.disableCaching()) {
          _frontend.setVerificationResult( _frontend.verifier.verify(prog) )
        } else {
          println("start cached verification")
          doCachedVerification(Some(prog))
        }

        _frontend.setState( DefaultStates.Verification )
      }

      case _ => {
        if (!_frontend.prepare(args)) return None

        // initialize the translator
        _frontend.init( _frontend.verifier )

        // set the file we want to verify
        _frontend.reset( Paths.get(_frontend.config.file()))

        // run the parser, typechecker, and verifier
        _frontend.parsing()
        _frontend.semanticAnalysis()
        _frontend.translation()
        _frontend.consistencyCheck()

        if (_frontend.errors.nonEmpty) {
          _frontend.setState( DefaultStates.Verification )

        } else {
          val prog: Program = _frontend.program.get
      
          reportProgramStats(prog)

          if (_frontend.config.disableCaching()) {
            _frontend.verification()
          } else {
            println("start cached verification")
            doCachedVerification()
          }
        }
>>>>>>> 039bf326
      }
    }
    _frontend.verifier.stop()

    val result = _frontend.result

    // finish by reporting the overall outcome
    result match {
      case Success =>
        _frontend.reporter report OverallSuccessMessage(_frontend.getVerifierName, System.currentTimeMillis() - _frontend.startTime)
      // TODO: Think again about where to detect and trigger SymbExLogging
      case f@Failure(_) =>
        _frontend.reporter report OverallFailureMessage(_frontend.getVerifierName, System.currentTimeMillis() - _frontend.startTime,
          // Cached errors will be reporter as soon as they are retrieved from the cache.
          Failure(f.errors.filter { e => !e.cached }))
    }

    Some(result)
  }

<<<<<<< HEAD
  /*
  Tries to determine which of the given errors are caused by the given method.
  If an error's scope field is set, this information is used.
  Otherwise, if both the given method and the error have line/column position information, we calculate if the error's
  position is inside the method.
  If at least one error has no scope set and no position, or the method's position is not set, we cannot determine
  if the error belongs to the method and return None.
   */
  private def getMethodSpecificErrors(m: Method, errors: Seq[AbstractError]): Option[List[AbstractVerificationError]] = {
    val methodPos = m.pos match {
      case sp: SourcePosition => Some(sp.start.line, sp.end.get.line)
      case _ => {
        None
      }
    }
=======

  private def getMethodSpecificErrors(m: Method, errors: Seq[AbstractError]): List[AbstractVerificationError] = {
    //The position of the error is used to determine to which Method it belongs.
    val sourcePosition: SourcePosition = m.pos match {
      case position: TranslatedPosition => position.pos.asInstanceOf[SourcePosition]
      case position => position.asInstanceOf[SourcePosition]
    }

    val methodStart = sourcePosition.start.line
    val methodEnd = sourcePosition.end.get.line
>>>>>>> 039bf326
    val result = scala.collection.mutable.ListBuffer[AbstractVerificationError]()

    errors.foreach {
      case e: AbstractVerificationError if e.scope.isDefined =>
        if (e.scope.get == m)
          result += e
      case e: AbstractVerificationError =>
        e.pos match {
          case pos: HasLineColumn =>
            val errorPos = pos.line
            if (methodPos.isEmpty)
            {
              return None
            }
            //The position of the error is used to determine to which Method it belongs.
            if (errorPos >= methodPos.get._1 && errorPos <= methodPos.get._2) result += e
          case _ =>
            return None
        }
      case e =>
        throw new Exception("Error with unexpected type found: " + e)
    }
    Some(result.toList)
  }

<<<<<<< HEAD
  private def doCachedVerificationOnAst(real_program: Program): Unit = {
    /** Top level branch is here for the same reason as in
      * {{{viper.silver.frontend.DefaultFrontend.verification()}}} */
    //Again, assuming no errors as we start with valid AST?
    //		if (_frontend.state == DefaultStates.ConsistencyCheck && _frontend.errors.isEmpty) {
    //		}
    // The entityHashes of the new AST are evaluated lazily.

    val (methodsToVerify, methodsToCache, cachedErrors) = consultCache()
    _frontend.logger.debug(
      s"Retrieved data from cache..." +
        s" methodsToCache: ${methodsToCache.map(_.name)};" +
        s" cachedErrors: ${cachedErrors.map(_.loggableMessage)};" +
        s" methodsToVerify: ${methodsToVerify.map(_.name)}.")

    val real_program = _frontend.program.get
    val prog: Program = Program(real_program.domains, real_program.fields, real_program.functions, real_program.predicates,
      methodsToVerify ++ methodsToCache, real_program.extensions)(real_program.pos, real_program.info, real_program.errT)

    _frontend.logger.trace(s"The cached program is equivalent to: \n${prog.toString()}")
    _frontend.setVerificationResult(_frontend.mapVerificationResult(_frontend.verifier.verify(prog)))

    _frontend.setState(DefaultStates.Verification)

    //update cache
    methodsToVerify.foreach(m => {
      _frontend.getVerificationResult.get match {
        case Failure(errors) =>
          val errorsToCache = getMethodSpecificErrors(m, errors)
          ViperCache.update(backendName, file, prog, m, errorsToCache) match {
            case e :: es =>
              _frontend.logger.debug(s"Storing new entry in cache for method (${m.name}): $e. Other entries for this method: ($es)")
            case Nil =>
              _frontend.logger.warn(s"Storing new entry in cache for method (${m.name}) FAILED. List of errors for this method: $errorsToCache")
          }
        case Success =>
          ViperCache.update(backendName, file, prog, m, Nil) match {
            case e :: es =>
              _frontend.logger.trace(s"Storing new entry in cache for method (${m.name}): $e. Other entries for this method: ($es)")
            case Nil =>
              _frontend.logger.trace(s"Storing new entry in cache for method (${m.name}) FAILED.")
          }
      }
    })

    //combine errors:
    if (cachedErrors.nonEmpty) {
      _frontend.getVerificationResult.get match {
        case Failure(errorList) =>
          _frontend.setVerificationResult(Failure(errorList ++ cachedErrors))
        case Success =>
          _frontend.setVerificationResult(Failure(cachedErrors))
      }
    }
  }
=======
  def doCachedVerification(): Unit = {
    doCachedVerification(None)
  }

  def doCachedVerification(program: Option[Program]): Unit = {
>>>>>>> 039bf326

  def doCachedVerification(): Unit = {
    /** Top level branch is here for the same reason as in
      * {{{viper.silver.frontend.DefaultFrontend.verification()}}} */
    if (_frontend.state == DefaultStates.ConsistencyCheck && _frontend.errors.isEmpty) {

      // The entityHashes of the new AST are evaluated lazily.

      val (methodsToVerify, methodsToCache, cachedErrors) = consultCache(program)
      _frontend.logger.debug(
        s"Retrieved data from cache..." +
          s" methodsToCache: ${methodsToCache.map(_.name)};" +
          s" cachedErrors: ${cachedErrors.map(_.loggableMessage)};" +
          s" methodsToVerify: ${methodsToVerify.map(_.name)}.")

      val real_program = program match {
        case Some(real_prog) => real_prog
        case None => _frontend.program.get
      }

      val prog: Program = Program(real_program.domains, real_program.fields, real_program.functions, real_program.predicates,
        methodsToVerify ++ methodsToCache, real_program.extensions)(real_program.pos, real_program.info, real_program.errT)

      _frontend.logger.trace(s"The cached program is equivalent to: \n${prog.toString()}")
      _frontend.setVerificationResult(_frontend.verifier.verify(prog))

      _frontend.setState(DefaultStates.Verification)


      //update cache
      methodsToVerify.foreach(m => {
        _frontend.getVerificationResult.get match {
          case Failure(errors) =>
            val errorsToCacheMaybe = getMethodSpecificErrors(m, errors)
            errorsToCacheMaybe match {
              case Some(errorsToCache) => {
                ViperCache.update(backendName, file, prog, m, errorsToCache) match {
                  case e :: es =>
                    _frontend.logger.debug(s"Storing new entry in cache for method (${m.name}): $e. Other entries for this method: ($es)")
                  case Nil =>
                    _frontend.logger.warn(s"Storing new entry in cache for method (${m.name}) FAILED. List of errors for this method: $errorsToCache")
                }
              }
              case None =>
            }
          case Success =>
            ViperCache.update(backendName, file, prog, m, Nil) match {
              case e :: es =>
                _frontend.logger.trace(s"Storing new entry in cache for method (${m.name}): $e. Other entries for this method: ($es)")
              case Nil =>
                _frontend.logger.trace(s"Storing new entry in cache for method (${m.name}) FAILED.")
            }
        }
      })


      //combine errors:
      if (cachedErrors.nonEmpty) {
        _frontend.getVerificationResult.get match {
          case Failure(errorList) =>
            _frontend.setVerificationResult(Failure(errorList ++ cachedErrors))
          case Success =>
            _frontend.setVerificationResult(Failure(cachedErrors))
        }
      }
    }
  }

  def backendName: String = _frontend.verifier.getClass.getName
  def file: String = _frontend.config.file()

  def consultCache(program: Option[Program]): (List[Method], List[Method], List[VerificationError]) = {
    val errors: collection.mutable.ListBuffer[VerificationError] = ListBuffer()
    val methodsToVerify: collection.mutable.ListBuffer[Method] = ListBuffer()
    val methodsToCache: collection.mutable.ListBuffer[Method] = ListBuffer()

    val file: String = _frontend.config.file()

    //read errors from cache
    val prog: Program = program match {
      case Some(program) => program
      case None => _frontend.program.get
    }
    //val prog: Program = _frontend.program.get
    prog.methods.foreach((m: Method) => {
      ViperCache.get(backendName, file, m) match {
        case Nil =>
          methodsToVerify += m
        case cache_entry_list =>
          cache_entry_list.find { e =>
            prog.dependencyHashMap(m) == e.dependencyHash
          } match {
            case None =>
              //even if the method itself did not change, a re-verification is required if it's dependencies changed
              methodsToVerify += m
            case Some(matched_entry) =>
              try {
                val cachedErrors: Seq[VerificationError] = updateErrorLocation(prog, m, matched_entry)
                errors ++= cachedErrors
                methodsToCache += ViperCache.removeBody(m)
                //Send the intermediate results to the user as soon as they are available. Approximate the time with zero.
                if ( cachedErrors.isEmpty ) {
                  _frontend.reporter.report(EntitySuccessMessage(_frontend.getVerifierName, m, 0))
                } else {
                  _frontend.reporter.report(EntityFailureMessage(_frontend.getVerifierName, m, 0, Failure(cachedErrors)))
                }
              } catch {
                case e: Exception =>
                  _frontend.logger.warn("The cache lookup failed: " + e)
                  //Defaults to verifying the method in case the cache lookup fails.
                  methodsToVerify += m
              }
          }
      }
    })
    (methodsToVerify.toList, methodsToCache.toList, errors.toList)
  }

  private def updateErrorLocation(p: Program, m: Method, cacheEntry: CacheEntry): List[VerificationError] = {
    cacheEntry.errors.map(updateErrorLocation(p, m, _))
  }

  private def updateErrorLocation(p: Program, m: Method, error: LocalizedError): VerificationError = {
    assert(error.error != null && error.accessPath != null && error.reasonAccessPath != null)

    //get the corresponding offending node in the new AST
    //TODO: are these casts ok?
    val offendingNode = ViperCache.getNode(backendName, file, p, error.accessPath, error.error.offendingNode).asInstanceOf[Option[errors.ErrorNode]]
    val reasonOffendingNode = ViperCache.getNode(backendName, file, p, error.reasonAccessPath, error.error.reason.offendingNode).asInstanceOf[Option[errors.ErrorNode]]

    if (offendingNode.isEmpty || reasonOffendingNode.isEmpty) {
      throw new Exception(s"Cache error: no corresponding node found for error: $error")
    }

    //create a new VerificationError that only differs in the Position of the offending Node
    //the cast is fine, because the offending Nodes are supposed to be ErrorNodes
    val updatedOffendingNode = updatePosition(error.error.offendingNode, offendingNode.get.pos).asInstanceOf[errors.ErrorNode]
    val updatedReasonOffendingNode = updatePosition(error.error.reason.offendingNode, reasonOffendingNode.get.pos).asInstanceOf[errors.ErrorNode]
    //TODO: how to also update the position of error.error.reason.offendingNode?
    val updatedError = error.error.withNode(updatedOffendingNode).asInstanceOf[AbstractVerificationError]
    setCached(updatedError)
  }

  def setCached(error: AbstractVerificationError): AbstractVerificationError = {
    error match {
      case e: Internal => e.copy(cached = true)
      case e: AssignmentFailed => e.copy(cached = true)
      case e: CallFailed => e.copy(cached = true)
      case e: ContractNotWellformed => e.copy(cached = true)
      case e: PreconditionInCallFalse => e.copy(cached = true)
      case e: PreconditionInAppFalse => e.copy(cached = true)
      case e: ExhaleFailed => e.copy(cached = true)
      case e: InhaleFailed => e.copy(cached = true)
      case e: IfFailed => e.copy(cached = true)
      case e: WhileFailed => e.copy(cached = true)
      case e: AssertFailed => e.copy(cached = true)
      case e: TerminationFailed => e.copy(cached = true)
      case e: PostconditionViolated => e.copy(cached = true)
      case e: FoldFailed => e.copy(cached = true)
      case e: UnfoldFailed => e.copy(cached = true)
      case e: PackageFailed => e.copy(cached = true)
      case e: ApplyFailed => e.copy(cached = true)
      case e: LoopInvariantNotPreserved => e.copy(cached = true)
      case e: LoopInvariantNotEstablished => e.copy(cached = true)
      case e: FunctionNotWellformed => e.copy(cached = true)
      case e: PredicateNotWellformed => e.copy(cached = true)
      case e: MagicWandNotWellformed => e.copy(cached = true)
      case e: LetWandFailed => e.copy(cached = true)
      case e: HeuristicsFailed => e.copy(cached = true)
      case e: VerificationErrorWithCounterexample => e.copy(cached = true)
      case e: AbstractVerificationError =>
        _frontend.logger.warn("Setting a verification error to cached was not possible for " + e + ". Make sure to handle this types of errors")
        e
    }
  }

  def updatePosition(n: Node, pos: Position): Node = {
    n match {
      case t: Trigger => t.copy()(pos, t.info, t.errT)
      case t: Program => t.copy()(pos, t.info, t.errT)

      //Members
      case t: Field => t.copy()(pos, t.info, t.errT)
      case t: Function => t.copy()(pos, t.info, t.errT)
      case t: Method => t.copy()(pos, t.info, t.errT)
      case t: Predicate => t.copy()(pos, t.info, t.errT)
      case t: Domain => t.copy()(pos, t.info, t.errT)

      //DomainMembers
      case t: NamedDomainAxiom => t.copy()(pos, t.info, t.domainName, t.errT)
      case t: AnonymousDomainAxiom => t.copy()(pos, t.info, t.domainName, t.errT)
      case t: DomainFunc => t.copy()(pos, t.info, t.domainName, t.errT)

      //Statements
      case t: NewStmt => t.copy()(pos, t.info, t.errT)
      case t: LocalVarAssign => t.copy()(pos, t.info, t.errT)
      case t: FieldAssign => t.copy()(pos, t.info, t.errT)
      case t: Fold => t.copy()(pos, t.info, t.errT)
      case t: Unfold => t.copy()(pos, t.info, t.errT)
      case t: Package => t.copy()(pos, t.info, t.errT)
      case t: Apply => t.copy()(pos, t.info, t.errT)
      case t: Inhale => t.copy()(pos, t.info, t.errT)
      case t: Exhale => t.copy()(pos, t.info, t.errT)
      case t: Assert => t.copy()(pos, t.info, t.errT)
      case t: MethodCall => t.copy()(pos, t.info, t.errT)
      case t: Seqn => t.copy()(pos, t.info, t.errT)
      case t: While => t.copy()(pos, t.info, t.errT)
      case t: If => t.copy()(pos, t.info, t.errT)
      case t: Label => t.copy()(pos, t.info, t.errT)
      case t: Goto => t.copy()(pos, t.info, t.errT)
      case t: LocalVarDeclStmt => t.copy()(pos, t.info, t.errT)

      case t: LocalVarDecl => t.copy()(pos, t.info, t.errT)

      //Expressions
      case t: FalseLit => t.copy()(pos, t.info, t.errT)
      case t: NullLit => t.copy()(pos, t.info, t.errT)
      case t: TrueLit => t.copy()(pos, t.info, t.errT)
      case t: IntLit => t.copy()(pos, t.info, t.errT)
      case t: LocalVar => t.copy(typ = t.typ)(pos, t.info, t.errT)
      case t: viper.silver.ast.Result => t.copy(t.typ)(pos, t.info, t.errT)
      case t: FieldAccess => t.copy()(pos, t.info, t.errT)
      case t: PredicateAccess => t.copy()(pos, t.info, t.errT)
      case t: Unfolding => t.copy()(pos, t.info, t.errT)
      case t: Applying => t.copy()(pos, t.info, t.errT)
      case t: CondExp => t.copy()(pos, t.info, t.errT)
      case t: Let => t.copy()(pos, t.info, t.errT)
      case t: Exists => t.copy()(pos, t.info, t.errT)
      case t: Forall => t.copy()(pos, t.info, t.errT)
      case t: ForPerm => t.copy()(pos, t.info, t.errT)
      case t: InhaleExhaleExp => t.copy()(pos, t.info, t.errT)
      case t: WildcardPerm => t.copy()(pos, t.info, t.errT)
      case t: FullPerm => t.copy()(pos, t.info, t.errT)
      case t: NoPerm => t.copy()(pos, t.info, t.errT)
      case t: EpsilonPerm => t.copy()(pos, t.info, t.errT)
      case t: CurrentPerm => t.copy()(pos, t.info, t.errT)
      case t: FieldAccessPredicate => t.copy()(pos, t.info, t.errT)
      case t: PredicateAccessPredicate => t.copy()(pos, t.info, t.errT)

      //Binary operators
      case t: Add => t.copy()(pos, t.info, t.errT)
      case t: Sub => t.copy()(pos, t.info, t.errT)
      case t: Mul => t.copy()(pos, t.info, t.errT)
      case t: Div => t.copy()(pos, t.info, t.errT)
      case t: Mod => t.copy()(pos, t.info, t.errT)
      case t: LtCmp => t.copy()(pos, t.info, t.errT)
      case t: LeCmp => t.copy()(pos, t.info, t.errT)
      case t: GtCmp => t.copy()(pos, t.info, t.errT)
      case t: GeCmp => t.copy()(pos, t.info, t.errT)
      case t: EqCmp => t.copy()(pos, t.info, t.errT)
      case t: NeCmp => t.copy()(pos, t.info, t.errT)
      case t: Or => t.copy()(pos, t.info, t.errT)
      case t: And => t.copy()(pos, t.info, t.errT)
      case t: Implies => t.copy()(pos, t.info, t.errT)
      case t: MagicWand => t.copy()(pos, t.info, t.errT)
      case t: FractionalPerm => t.copy()(pos, t.info, t.errT)
      case t: PermDiv => t.copy()(pos, t.info, t.errT)
      case t: PermAdd => t.copy()(pos, t.info, t.errT)
      case t: PermSub => t.copy()(pos, t.info, t.errT)
      case t: PermMul => t.copy()(pos, t.info, t.errT)
      case t: IntPermMul => t.copy()(pos, t.info, t.errT)
      case t: PermLtCmp => t.copy()(pos, t.info, t.errT)
      case t: PermLeCmp => t.copy()(pos, t.info, t.errT)
      case t: PermGtCmp => t.copy()(pos, t.info, t.errT)
      case t: PermGeCmp => t.copy()(pos, t.info, t.errT)
      case t: AnySetUnion => t.copy()(pos, t.info, t.errT)
      case t: AnySetIntersection => t.copy()(pos, t.info, t.errT)
      case t: AnySetSubset => t.copy()(pos, t.info, t.errT)
      case t: AnySetMinus => t.copy()(pos, t.info, t.errT)
      case t: AnySetContains => t.copy()(pos, t.info, t.errT)

      //Unary operators
      case t: Minus => t.copy()(pos, t.info, t.errT)
      case t: Not => t.copy()(pos, t.info, t.errT)
      case t: PermMinus => t.copy()(pos, t.info, t.errT)
      case t: Old => t.copy()(pos, t.info, t.errT)
      case t: LabelledOld => t.copy()(pos, t.info, t.errT)
      case t: AnySetCardinality => t.copy()(pos, t.info, t.errT)
      case t: FuncApp => t.copy()(pos, t.info, t.typ, t.errT)
      case t: DomainFuncApp => t.copy()(pos, t.info, t.typ, t.domainName, t.errT)
      case t: EmptySeq => t.copy()(pos, t.info, t.errT)
      case t: ExplicitSeq => t.copy()(pos, t.info, t.errT)
      case t: RangeSeq => t.copy()(pos, t.info, t.errT)
      case t: SeqAppend => t.copy()(pos, t.info, t.errT)
      case t: SeqIndex => t.copy()(pos, t.info, t.errT)
      case t: SeqTake => t.copy()(pos, t.info, t.errT)
      case t: SeqDrop => t.copy()(pos, t.info, t.errT)
      case t: SeqContains => t.copy()(pos, t.info, t.errT)
      case t: SeqUpdate => t.copy()(pos, t.info, t.errT)
      case t: SeqLength => t.copy()(pos, t.info, t.errT)

      //others
      case t: EmptySet => t.copy()(pos, t.info, t.errT)
      case t: ExplicitSet => t.copy()(pos, t.info, t.errT)
      case t: EmptyMultiset => t.copy()(pos, t.info, t.errT)
      case t: ExplicitMultiset => t.copy()(pos, t.info, t.errT)
      case t =>
        _frontend.logger.warn("The location was not updated for the node " + t + ". Make sure to handle this type of node")
        t
    }
  }

  def stop(): Unit = _frontend.verifier.stop()
}
<|MERGE_RESOLUTION|>--- conflicted
+++ resolved
@@ -35,10 +35,6 @@
 
   // sends report msg to attached reporter Actor
   def report(msg: reporter.Message): Unit = {
-<<<<<<< HEAD
-    //        println(s"ActorReporter reporting >>> ${msg}")
-    actor_ref ! ReporterActor.ServerReport(msg)
-=======
     //println(s"ActorReporter reporting >>> ${msg}")
     actor_ref ! ReporterProtocol.ServerReport(msg)
 
@@ -46,7 +42,6 @@
       case Some(reporter) => reporter.report(msg)
       case None =>
     }
->>>>>>> 039bf326
   }
 }
 
@@ -142,14 +137,7 @@
     }
     if (backend != null) {
       logger.info(s"The command `${command.mkString(" ")}` has been executed.")
-<<<<<<< HEAD
-      //            println(s"The command `${command.mkString(" ")}` has been executed.")
-      //tell attached reporter actor that everything went well
-      //will allow Reporter Actor in Viperserver to return success msg
-      reporter ! ReporterActor.FinalServerReport(true)
-=======
       reporterActor ! ReporterProtocol.FinalServerReport(true)
->>>>>>> 039bf326
     } else {
       logger.error(s"The command `${command.mkString(" ")}` did not result in initialization of verification backend.")
       reporterActor ! ReporterProtocol.FinalServerReport(false)
@@ -306,7 +294,6 @@
     }
     _frontend.verifier.stop()
 
-<<<<<<< HEAD
     // finish by reporting the overall outcome
     ver_result match {
       case Success =>
@@ -321,42 +308,16 @@
   }
 
   private def executeOnViperFile(args: Seq[String]) {
-=======
-  private def reportProgramStats(prog: Program): Unit = {
-    val stats = countInstances(prog)
-
-    _frontend.reporter.report(ProgramOutlineReport(prog.members.toList))
-    _frontend.reporter.report(StatisticsReport(
-      stats.getOrElse("method", 0),
-      stats.getOrElse("function", 0),
-      stats.getOrElse("predicate", 0),
-      stats.getOrElse("domain", 0),
-      stats.getOrElse("field", 0)
-    ))
-    _frontend.reporter.report(ProgramDefinitionsReport(collectDefinitions(prog)))   
-  }
-
-
-  def execute(args: Seq[String], program: Option[Program]): Option[VerificationResult] = {
->>>>>>> 039bf326
     _frontend.setStartTime()
 
     // create the verifier
     _frontend.setVerifier( _frontend.createVerifier(args.mkString(" ")) )
-<<<<<<< HEAD
     if (!_frontend.prepare(args)) return
-=======
-
-
-/*
-    if (!_frontend.prepare(args)) return None
->>>>>>> 039bf326
 
     // initialize the translator
     _frontend.init( _frontend.verifier )
 
     // set the file we want to verify
-<<<<<<< HEAD
     _frontend.reset(Paths.get(_frontend.config.file()))
 
     // run the parser, typechecker, and verifier
@@ -385,64 +346,6 @@
       } else {
         println("start cached verification")
         doCachedVerification()
-=======
-    _frontend.reset( Paths.get(_frontend.config.file()) )
-*/
-    program match {
-      case Some(prog) => {
-        _frontend.configureVerifier(args)
-
-        // initialize the translator
-        _frontend.init( _frontend.verifier )
-
-        _frontend.setState( DefaultStates.ConsistencyCheck )
-
-        // start the verifier
-        _frontend.verifier.start()
-
-        reportProgramStats(prog)
-
-        if (_frontend.config.disableCaching()) {
-          _frontend.setVerificationResult( _frontend.verifier.verify(prog) )
-        } else {
-          println("start cached verification")
-          doCachedVerification(Some(prog))
-        }
-
-        _frontend.setState( DefaultStates.Verification )
-      }
-
-      case _ => {
-        if (!_frontend.prepare(args)) return None
-
-        // initialize the translator
-        _frontend.init( _frontend.verifier )
-
-        // set the file we want to verify
-        _frontend.reset( Paths.get(_frontend.config.file()))
-
-        // run the parser, typechecker, and verifier
-        _frontend.parsing()
-        _frontend.semanticAnalysis()
-        _frontend.translation()
-        _frontend.consistencyCheck()
-
-        if (_frontend.errors.nonEmpty) {
-          _frontend.setState( DefaultStates.Verification )
-
-        } else {
-          val prog: Program = _frontend.program.get
-      
-          reportProgramStats(prog)
-
-          if (_frontend.config.disableCaching()) {
-            _frontend.verification()
-          } else {
-            println("start cached verification")
-            doCachedVerification()
-          }
-        }
->>>>>>> 039bf326
       }
     }
     _frontend.verifier.stop()
@@ -463,7 +366,6 @@
     Some(result)
   }
 
-<<<<<<< HEAD
   /*
   Tries to determine which of the given errors are caused by the given method.
   If an error's scope field is set, this information is used.
@@ -479,18 +381,6 @@
         None
       }
     }
-=======
-
-  private def getMethodSpecificErrors(m: Method, errors: Seq[AbstractError]): List[AbstractVerificationError] = {
-    //The position of the error is used to determine to which Method it belongs.
-    val sourcePosition: SourcePosition = m.pos match {
-      case position: TranslatedPosition => position.pos.asInstanceOf[SourcePosition]
-      case position => position.asInstanceOf[SourcePosition]
-    }
-
-    val methodStart = sourcePosition.start.line
-    val methodEnd = sourcePosition.end.get.line
->>>>>>> 039bf326
     val result = scala.collection.mutable.ListBuffer[AbstractVerificationError]()
 
     errors.foreach {
@@ -516,7 +406,6 @@
     Some(result.toList)
   }
 
-<<<<<<< HEAD
   private def doCachedVerificationOnAst(real_program: Program): Unit = {
     /** Top level branch is here for the same reason as in
       * {{{viper.silver.frontend.DefaultFrontend.verification()}}} */
@@ -572,13 +461,6 @@
       }
     }
   }
-=======
-  def doCachedVerification(): Unit = {
-    doCachedVerification(None)
-  }
-
-  def doCachedVerification(program: Option[Program]): Unit = {
->>>>>>> 039bf326
 
   def doCachedVerification(): Unit = {
     /** Top level branch is here for the same reason as in
